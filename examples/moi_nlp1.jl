#*******************************************************/
#* Copyright(c) 2018 by Artelys                        */
#* This source code is subject to the terms of the     */
#* MIT Expat License (see LICENSE.md)                  */
#*******************************************************/

#++++++++++++++++++++++++++++++++++++++++++++++++++++++++++++++++++++
# This example demonstrates how to use MathOptInterface and
# Knitro to solve the following # simple nonlinear optimization problem.
# This model is test problem # HS15 from the Hock & Schittkowski collection.
#
# min   100(x1 - x0^2)^2 +(1 - x0)^2
# s.t.  x0 x1 >= 1
#       x0 + x1^2 >= 0
#       x0 <= 0.5
#
# The standard start point(-2, 1) usually converges to the standard
# minimum at(0.5, 2.0), with final objective = 306.5.
# Sometimes the solver converges to another local minimum
# at(-0.79212, -1.26243), with final objective = 360.4.
#++++++++++++++++++++++++++++++++++++++++++++++++++++++++++++++++++


using KNITRO, MathOptInterface
using Test
const MOI = MathOptInterface

struct HS15 <: MOI.AbstractNLPEvaluator
    enable_hessian::Bool
end


MOI.features_available(d::HS15) = [:Grad, :Hess]
MOI.initialize(d::HS15, features) = nothing

MOI.jacobian_structure(d::HS15) = []
MOI.hessian_lagrangian_structure(d::HS15) = Tuple{Int64,Int64}[(1,1), (1, 2), (2, 2)]

#*------------------------------------------------------------------*
#*     FUNCTION callbackEvalF                                       *
#*------------------------------------------------------------------*
function MOI.eval_objective(d::HS15, x)
    return 100*(x[2] - x[1]^2)^2 + (1 - x[1])^2
end

function MOI.eval_constraint(::HS15, g, x)
    nothing
end
function MOI.eval_constraint_jacobian(::HS15, jac_g, x)
    nothing
end

#*------------------------------------------------------------------*
#*     FUNCTION callbackEvalG                                       *
#*------------------------------------------------------------------*
function MOI.eval_objective_gradient(d::HS15, grad_f, x)
    # Evaluate gradient of nonlinear objective
    dTmp = x[2] - x[1] * x[1]
    grad_f[1] = (-400.0 * dTmp * x[1]) - (2.0 * (1.0 - x[1]))
    grad_f[2] = 200.0 * dTmp
end

#*------------------------------------------------------------------*
#*     FUNCTION callbackEvalH                                       *
#*------------------------------------------------------------------*
function MOI.eval_hessian_lagrangian(d::HS15, H, x, σ, μ)
    H[1] = σ * ((-400.0 * x[2]) + (1200.0 * x[1] * x[1]) + 2.0) #(0,0)
    H[2] = σ * (-400.0 * x[1])  #(0,1)
    H[3] = σ * 200.0            #(1,1)

    return 0
end

#*------------------------------------------------------------------*
#*     main                                                         *
#*------------------------------------------------------------------*

# Initialize Knitro.
options = joinpath(dirname(@__FILE__), "..", "examples", "knitro.opt")
# Define a Knitro solver instance through MOI.
solver = KNITRO.Optimizer(outlev=3, opttol=1e-8)
lb =[]; ub=[]
block_data = MOI.NLPBlockData(MOI.NLPBoundsPair.(lb, ub), HS15(false), true)

n = 2
v = MOI.add_variables(solver, n)

u = [0.5, Inf]
start = [-2., 1.]

for i in 1:2
    MOI.add_constraint(solver, MOI.SingleVariable(v[i]), MOI.LessThan(u[i]))
    MOI.set(solver, MOI.VariablePrimalStart(), v[i], start[i])
end

# Add the constraints and set their lower bounds.
m = 2
# First constraint: x0 * x1 >= 1.
cf1 = MOI.ScalarQuadraticFunction{Float64}(
        MOI.ScalarAffineTerm.(0.0, v),
        [MOI.ScalarQuadraticTerm(1., v[1], v[2])],
        0.)
c1 = MOI.add_constraint(solver, cf1, MOI.GreaterThan{Float64}(1.))

# Second constraint: x0 + x1^2 >= 0.
cf2 = MOI.ScalarQuadraticFunction(
                                 [MOI.ScalarAffineTerm(1.0, v[1])],
                                 [MOI.ScalarQuadraticTerm(1., v[2], v[2])],
                                 0.)
c2 = MOI.add_constraint(solver, cf2, MOI.GreaterThan(0.))

MOI.set(solver, MOI.ObjectiveSense(), MOI.MIN_SENSE)
# Define NLP structure.
MOI.set(solver, MOI.NLPBlock(), block_data)

# Solve the problem.
<<<<<<< HEAD
MOI.optimize!(solver)

# Explicitly empty model to free Knitro.
=======
#
# Return status codes are defined in "knitro.h" and described
# in the Knitro manual.
MOI.optimize!(solver)

# Free solver environment properly
>>>>>>> 433edd83
MOI.empty!(solver)<|MERGE_RESOLUTION|>--- conflicted
+++ resolved
@@ -114,16 +114,7 @@
 MOI.set(solver, MOI.NLPBlock(), block_data)
 
 # Solve the problem.
-<<<<<<< HEAD
-MOI.optimize!(solver)
-
-# Explicitly empty model to free Knitro.
-=======
-#
-# Return status codes are defined in "knitro.h" and described
-# in the Knitro manual.
 MOI.optimize!(solver)
 
 # Free solver environment properly
->>>>>>> 433edd83
 MOI.empty!(solver)
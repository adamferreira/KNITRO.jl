#*******************************************************/
#* Copyright(c) 2018 by Artelys                        */
#* This source code is subject to the terms of the     */
#* MIT Expat License (see LICENSE.md)                  */
#*******************************************************/

#++++++++++++++++++++++++++++++++++++++++++++++++++++++++++++++++++++
# This example demonstrates how to use Knitro to solve the following
# simple nonlinear optimization problem.  This model is test problem
# HS40 from the Hock & Schittkowski collection.
#
# max   x0*x1*x2*x3        (obj)
# s.t.  x0^3 + x1^2 = 1    (c0)
#       x0^2*x3 - x2 = 0   (c1)
#       x3^2 - x1 = 0      (c2)
#
# This example also shows show to use the "newpt" callback, which
# can be used to perform some user-defined task every time Knitro
# iterates to a new solution estimate(e.g. it can be used to define
# a customized stopping condition).
#++++++++++++++++++++++++++++++++++++++++++++++++++++++++++++++++++


using KNITRO, Test

#*------------------------------------------------------------------*
#*     FUNCTION callbackEvalFC                                      *
#*------------------------------------------------------------------*
# The signature of this function matches KNITRO.KN_eval_callback in knitro.h.
# Only "obj" and "c" are set in the KNITRO.KN_eval_result structure.
function callbackEvalFC(kc, cb, evalRequest, evalResult, userParams)
    x = evalRequest.x

    # Evaluate nonlinear term in objective
    evalResult.obj[1] = x[1] * x[2] * x[3] * x[4]

    # Evaluate nonlinear terms in constraints
    evalResult.c[1] = x[1] * x[1] * x[1]
    evalResult.c[2] = x[1] * x[1] * x[4]

    return 0
end

#*------------------------------------------------------------------*
#*     FUNCTION callbackEvalGA                                      *
#*------------------------------------------------------------------*
# The signature of this function matches KNITRO.KN_eval_callback in knitro.h.
# Only "objGrad" and "jac" are set in the KNITRO.KN_eval_result structure.
function callbackEvalGA(kc, cb, evalRequest, evalResult, userParams)
    x = evalRequest.x

    # Evaluate nonlinear term in objective gradient
    evalResult.objGrad[1] = x[2] * x[3] * x[4]
    evalResult.objGrad[2] = x[1] * x[3] * x[4]
    evalResult.objGrad[3] = x[1] * x[2] * x[4]
    evalResult.objGrad[4] = x[1] * x[2] * x[3]

    # Evaluate nonlinear terms in constraint gradients(Jacobian)
    evalResult.jac[1] = 3.0 * x[1] * x[1] # derivative of x0^3 term  wrt x0
    evalResult.jac[2] = 2.0 * x[1] * x[4] # derivative of x0^2 * x3 term  wrt x0
    evalResult.jac[3] = x[1] * x[1]       # derivative of x0^2 * x3 terms wrt x3

    return 0
end

#*------------------------------------------------------------------*
#*     FUNCTION callbackEvalH                                       *
#*------------------------------------------------------------------*
# The signature of this function matches KNITRO.KN_eval_callback in knitro.h.
# Only "hess" or "hessVec" are set in the KNITRO.KN_eval_result structure.
function callbackEvalH(kc, cb, evalRequest, evalResult, userParams)
    x = evalRequest.x
    lambda_ = evalRequest.lambda
    # Scale objective component of hessian by sigma
    sigma = evalRequest.sigma

    # Evaluate nonlinear term in the Hessian of the Lagrangian.
    # Note: If sigma=0, some computations can be avoided.
    if sigma > 0.0 # Evaluate the full Hessian of the Lagrangian
        evalResult.hess[1] = lambda_[1] * 6.0 * x[1] + lambda_[2] * 2.0 * x[4]
        evalResult.hess[2] = sigma * x[3] * x[4]
        evalResult.hess[3] = sigma * x[2] * x[4]
        evalResult.hess[4] = sigma * x[2] * x[3] + lambda_[2] * 2.0 * x[1]
        evalResult.hess[5] = sigma * x[1] * x[4]
        evalResult.hess[6] = sigma * x[1] * x[3]
        evalResult.hess[7] = sigma * x[1] * x[2]
    else # sigma=0, do not include objective component
        evalResult.hess[1] = lambda_[1] * 6.0 * x[1] + lambda_[2] * 2.0 * x[4]
        evalResult.hess[2] = 0.0
        evalResult.hess[3] = 0.0
        evalResult.hess[4] = lambda_[2] * 2.0 * x[1]
        evalResult.hess[5] = 0.0
        evalResult.hess[6] = 0.0
        evalResult.hess[7] = 0.0
    end

    return 0
end

#*------------------------------------------------------------------*
#*     FUNCTION callbackNewPoint                                    *
#*------------------------------------------------------------------*
# The signature of this function matches KNITRO.KN_user_callback in
# knitro.h.  Nothing should be modified.  This example printlns out
# that Knitro has iterated to a new point(x, lambda) that it
# considers an improvement over the previous iterate, and printlns
# out the current feasibility error and number of evaluations.
# To exercise it, edit "knitro.opt" and set the the "newpoint"
# option to "user".  The demonstration looks best if the "outlev"
# option is set to 5 or 6.
function callbackNewPoint(kc, x, lambda_, userParams)

    # Get the number of variables in the model
    n = KNITRO.KN_get_number_vars(userParams)

    println(">> New point computed by Knitro:(", x, ")")

    # Query information about the current problem.
    dFeasError = KNITRO.KN_get_abs_feas_error(userParams)
    println("Number FC evals= ", KNITRO.KN_get_number_FC_evals(userParams))
    println("Current feasError= " , dFeasError)

    # Demonstrate user-defined termination
    #(Uncomment to activate)
    if KNITRO.KN_get_obj_value(userParams) > 0.2 && dFeasError <= 1.0e-4
        return KNITRO.KN_RC_USER_TERMINATION
    end

    return 0
end

#*------------------------------------------------------------------*
#*     main                                                         *
#*------------------------------------------------------------------*

# Create a new Knitro solver instance.
kc = KNITRO.KN_new()

# Initialize Knitro with the problem definition.

# Add the variables and specify initial values for them.
# Note: any unset lower bounds are assumed to be
# unbounded below and any unset upper bounds are
# assumed to be unbounded above.
xIndices = KNITRO.KN_add_vars(kc, 4)
for x in xIndices
    KNITRO.KN_set_var_primal_init_values(kc, x, 0.8)
end

# Add the constraints and set the rhs and coefficients
KNITRO.KN_add_cons(kc, 3)
KNITRO.KN_set_con_eqbnds(kc, [1.0, 0.0, 0.0])

# Coefficients for 2 linear terms
lconIndexCons = Int32[1, 2]
lconIndexVars = Int32[2, 1]
lconCoefs = [-1.0, -1.0]
KNITRO.KN_add_con_linear_struct(kc, lconIndexCons, lconIndexVars, lconCoefs)

# Coefficients for 2 quadratic terms

# 1st term:  x1^2 term in c0
# 2nd term:  x3^2 term in c2
qconIndexCons = Int32[0, 2]
qconIndexVars1 = Int32[1, 3]
qconIndexVars2 = Int32[1, 3]
qconCoefs = [1.0, 1.0]


KNITRO.KN_add_con_quadratic_struct(kc, qconIndexCons, qconIndexVars1, qconIndexVars2, qconCoefs)

# Add callback to evaluate nonlinear(non-quadratic) terms in the model:
#    x0*x1*x2*x3  in the objective
#    x0^3         in first constraint c0
#    x0^2*x3      in second constraint c1
cb = KNITRO.KN_add_eval_callback(kc, true, Int32[0, 1], callbackEvalFC)

# Set obj. gradient and nonlinear jac provided through callbacks.
# Mark objective gradient as dense, and provide non-zero sparsity
# structure for constraint Jacobian terms.
cbjacIndexCons = Int32[0, 1, 1]
cbjacIndexVars = Int32[0, 0, 3]
KNITRO.KN_set_cb_grad(kc, cb, callbackEvalGA, jacIndexCons=cbjacIndexCons, jacIndexVars=cbjacIndexVars)

# Set nonlinear Hessian provided through callbacks. Since the
# Hessian is symmetric, only the upper triangle is provided.
# The upper triangular Hessian for nonlinear callback structure is:
#    # lambda0*6*x0 + lambda1*2*x3     x2*x3    x1*x3    x1*x2 + lambda1*2*x0
#              0                    0      x0*x3         x0*x2
#                                            0           x0*x1
#                                                         0
#(7 nonzero elements)
cbhessIndexVars1 = Int32[0, 0, 0, 0, 1, 1, 2]
cbhessIndexVars2 = Int32[0, 1, 2, 3, 2, 3, 3]
KNITRO.KN_set_cb_hess(kc, cb, length(cbhessIndexVars1), callbackEvalH,
                      hessIndexVars1=cbhessIndexVars1,  hessIndexVars2=cbhessIndexVars2)

# Set minimize or maximize(if not set, assumed minimize)
KNITRO.KN_set_obj_goal(kc, KNITRO.KN_OBJGOAL_MAXIMIZE)

# Demonstrate setting a "newpt" callback.  the callback function
# "callbackNewPoint" passed here is invoked after Knitro computes
# a new estimate of the solution.
KNITRO.KN_set_newpt_callback(kc, callbackNewPoint)

# Set option to println output after every iteration.
KNITRO.KN_set_param(kc, KNITRO.KN_PARAM_OUTLEV, KNITRO.KN_OUTLEV_ITER)

# Solve the problem.
#
# Return status codes are defined in "knitro.h" and described
# in the Knitro manual.
nStatus = KNITRO.KN_solve(kc)

println()
println("Knitro converged with final status = ", nStatus)

# An example of obtaining solution information.
nStatus, objSol, x, lambda_ =  KNITRO.KN_get_solution(kc)
println("  optimal objective value  = ", objSol)
println("  optimal primal values x  = ", x)
println("  feasibility violation    = ", KNITRO.KN_get_abs_feas_error(kc))
println("  KKT optimality violation = ", KNITRO.KN_get_abs_opt_error(kc))

# Delete the Knitro solver instance.
KNITRO.KN_free(kc)

@testset "Exemple HS40 nlp2" begin
<<<<<<< HEAD
    @test nStatus == -504
=======
    @test nStatus == KNITRO.KN_RC_USER_TERMINATION
>>>>>>> 6b9b93b5
    @test objSol ≈ 0.25 atol=1e-4
    @test x ≈ [0.793701, 0.707107, 0.529732, 0.840896] atol=1e-4
end<|MERGE_RESOLUTION|>--- conflicted
+++ resolved
@@ -226,11 +226,7 @@
 KNITRO.KN_free(kc)
 
 @testset "Exemple HS40 nlp2" begin
-<<<<<<< HEAD
-    @test nStatus == -504
-=======
     @test nStatus == KNITRO.KN_RC_USER_TERMINATION
->>>>>>> 6b9b93b5
     @test objSol ≈ 0.25 atol=1e-4
     @test x ≈ [0.793701, 0.707107, 0.529732, 0.840896] atol=1e-4
 end
__precompile__()

module KNITRO

    fn = joinpath(dirname(@__FILE__), "..", "deps", "deps.jl")
    if isfile(fn)
        include(fn)
    else
        error("KNITRO not properly installed. Please run `] build KNITRO`")
    end

    using Compat
    using Compat.Libdl, Compat.SparseArrays
    import Compat: Sys
<<<<<<< HEAD
    import Base: show

    function __init__()
        if Sys.islinux()
            # fixes missing symbols in libknitro.so
            Compat.Libdl.dlopen("libdl", RTLD_GLOBAL)
            Compat.Libdl.dlopen("libgomp", RTLD_GLOBAL)
        end
    end
    @static if Sys.isunix() const libknitro = "libknitro" end
    @static if Sys.iswindows() const libknitro = "knitro" end
=======

    export
        KnitroProblem,
        createProblem, freeProblem,
        initializeProblem,
        solveProblem,
        restartProblem,
        setFuncCallback, setGradCallback, setHessCallback,
        setCallbacks, setMIPCallback,
        loadOptionsFile,
        loadTunerFile,
        setOption, getOption,
        applicationReturnStatus
>>>>>>> 65da4e6b

    "A macro to make calling KNITRO's C API a little cleaner"
    macro ktr_ccall(func, args...)
        f = Base.Meta.quot(Symbol("KTR_$(func)"))
        args = [esc(a) for a in args]
        quote
            ccall(($f,libknitro), $(args...))
        end
    end
    "Load KNITRO version number via KTR API."
    function unsafe_get_release()
        len = 15
        out = zeros(Cchar,len)
        @ktr_ccall(get_release, Any, (Cint, Ptr{Cchar}), len, out)
        res = String(strip(String(convert(Vector{UInt8},out)), '\0'))
        return VersionNumber(split(res, " ")[2])
    end

    const KNITRO_VERSION = unsafe_get_release()

    # Wrapper of old API (soon deprecated)
    include("ktr_model.jl")
    include("ktr_callbacks.jl")
    include("ktr_functions.jl")
    include("ktr_defines.jl")
    include("ktr_params.jl")
    # wrapper with MathProgBase (only work with old API)
    include("MPBWrapper.jl")

    # Wrapper of new API (KNITRO's version > 11.0)
    # We load the new API only if KNITRO has correct version
    if KNITRO_VERSION >= v"11.0"
        include("kn_common.jl")
        include("kn_env.jl")

        include("kn_model.jl")
        include("kn_defines.jl")
        include("kn_params.jl")
        include("kn_variables.jl")
        include("kn_attributes.jl")
        include("kn_constraints.jl")
        include("kn_residuals.jl")
        include("kn_solve.jl")
        include("kn_callbacks.jl")

        # the MathOptInterface wrapper works only with the new API
        include("MOI_wrapper.jl")
    end
end<|MERGE_RESOLUTION|>--- conflicted
+++ resolved
@@ -12,33 +12,7 @@
     using Compat
     using Compat.Libdl, Compat.SparseArrays
     import Compat: Sys
-<<<<<<< HEAD
     import Base: show
-
-    function __init__()
-        if Sys.islinux()
-            # fixes missing symbols in libknitro.so
-            Compat.Libdl.dlopen("libdl", RTLD_GLOBAL)
-            Compat.Libdl.dlopen("libgomp", RTLD_GLOBAL)
-        end
-    end
-    @static if Sys.isunix() const libknitro = "libknitro" end
-    @static if Sys.iswindows() const libknitro = "knitro" end
-=======
-
-    export
-        KnitroProblem,
-        createProblem, freeProblem,
-        initializeProblem,
-        solveProblem,
-        restartProblem,
-        setFuncCallback, setGradCallback, setHessCallback,
-        setCallbacks, setMIPCallback,
-        loadOptionsFile,
-        loadTunerFile,
-        setOption, getOption,
-        applicationReturnStatus
->>>>>>> 65da4e6b
 
     "A macro to make calling KNITRO's C API a little cleaner"
     macro ktr_ccall(func, args...)

--- conflicted
+++ resolved
@@ -115,8 +115,15 @@
     check_inbounds(model, vi)
     return get_solution(model.inner)[vi.value]
 end
-
-<<<<<<< HEAD
+function MOI.get(model::Optimizer,
+                 ::MOI.VariablePrimal, vi::Vector{MOI.VariableIndex})
+    if model.number_solved == 0
+        error("VariablePrimal not available.")
+    end
+    x = get_solution(model.inner)
+    return [x[v.value] for v in vi]
+end
+
 macro checkcons(model, ci)
     quote
         if $(esc(model)).number_solved == 0
@@ -142,29 +149,12 @@
 function MOI.get(model::Optimizer, ::MOI.ConstraintPrimal,
                  ci::MOI.ConstraintIndex{S, T}) where {S <: VAF, T <: Union{MOI.Nonnegatives, MOI.Nonpositives}}
     @checkcons(model, ci)
-=======
-function MOI.get(model::Optimizer,
-                 ::MOI.VariablePrimal, vi::Vector{MOI.VariableIndex})
-    if model.number_solved == 0
-        error("VariablePrimal not available.")
-    end
-    x = get_solution(model.inner)
-    return [x[v.value] for v in vi]
-end
-
-function MOI.get(model::Optimizer,
-                 ::MOI.ConstraintPrimal, ci::MOI.ConstraintIndex)
-    if model.number_solved == 0
-        error("ConstraintPrimal not available.")
-    end
->>>>>>> da92f5a4
     g = KN_get_con_values(model.inner)
 
     index = model.constraint_mapping[ci] .+ 1
     return g[index]
 end
 
-<<<<<<< HEAD
 function MOI.get(model::Optimizer, ::MOI.ConstraintPrimal,
                  ci::MOI.ConstraintIndex{S, T}) where {S <: VOV, T <: Union{MOI.Nonnegatives, MOI.Nonpositives}}
     @checkcons(model, ci)
@@ -191,10 +181,6 @@
 function MOI.get(model::Optimizer, ::MOI.ConstraintPrimal,
                  ci::MOI.ConstraintIndex{MOI.SingleVariable,
                                          MOI.LessThan{Float64}})
-=======
-function MOI.get(model::Optimizer,
-                 ::MOI.ConstraintPrimal, cis::Vector{MOI.ConstraintIndex})
->>>>>>> da92f5a4
     if model.number_solved == 0
         error("ConstraintPrimal not available.")
     end
@@ -210,7 +196,7 @@
 end
 
 function MOI.get(model::Optimizer, ::MOI.ConstraintPrimal,
-                 ci::MOI.ConstraintIndex{MOI.SingleVariable, <:VS})
+                 ci::MOI.ConstraintIndex{MOI.SingleVariable, <:LS})
     if model.number_solved == 0
         error("ConstraintPrimal not available.")
     end
@@ -221,7 +207,7 @@
 end
 
 function MOI.get(model::Optimizer, ::MOI.ConstraintPrimal,
-                 ci::Vector{MOI.ConstraintIndex{MOI.SingleVariable, <:VS}})
+                 ci::Vector{MOI.ConstraintIndex{MOI.SingleVariable, <:LS}})
     if model.number_solved == 0
         error("ConstraintPrimal not available.")
     end

--- conflicted
+++ resolved
@@ -426,13 +426,9 @@
 detailed below.
 
 """
-<<<<<<< HEAD
 function KN_add_eval_callback_all(m::Model, funccallback::Function)
     # wrap eval_callback_wrapper as C function
-=======
-function KN_add_eval_callback(m::Model, funccallback::Function)
     # Wrap eval_callback_wrapper as C function.
->>>>>>> 5caf2374
     c_f = @cfunction(eval_fc_wrapper, Cint,
                      (Ptr{Cvoid}, Ptr{Cvoid}, Ptr{Cvoid}, Ptr{Cvoid}, Ptr{Cvoid}))
 
